--- conflicted
+++ resolved
@@ -1,24 +1,3 @@
-<<<<<<< HEAD
-import { defineConfig } from 'vite'
-import react from '@vitejs/plugin-react'
-import fs from 'fs'
-import path from 'path'
-import { fileURLToPath } from 'url'
-const __filename = fileURLToPath(import.meta.url)
-const __dirname = path.dirname(__filename)
-// https://vitejs.dev/config/
-export default defineConfig({
-  plugins: [react()],
-  server: {
-    // https: {
-    //   key: fs.readFileSync(path.resolve(__dirname, './cert/key.pem')),
-    //   cert: fs.readFileSync(path.resolve(__dirname, './cert/cert.pem')),
-    // },
-    host: 'localhost', 
-    port: 3000,
-  },
-})
-=======
 import { defineConfig, loadEnv } from "vite";
 import react from "@vitejs/plugin-react";
 import fs from "fs";
@@ -49,5 +28,4 @@
       'process.env': Object.assign({}, env)
     }
   }
-});
->>>>>>> 44bddc52
+});