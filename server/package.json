--- conflicted
+++ resolved
@@ -39,11 +39,7 @@
     "express-rate-limit": "^7.4.0",
     "ioredis": "^5.4.1",
     "jsonwebtoken": "^9.0.2",
-<<<<<<< HEAD
-    "mongodb": "^6.12.0",
-=======
     "moment-timezone": "^0.5.46",
->>>>>>> 25248cfa
     "mongoose": "^8.7.0",
     "multer": "^1.4.5-lts.1",
     "pg": "^8.13.1",
