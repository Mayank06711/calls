--- conflicted
+++ resolved
@@ -13,6 +13,8 @@
   username: string;
   email: string;
   phoneNumber: string;
+  isEmailVerified : boolean;
+  isPhoneVerified : boolean;
   password: string;
   gender: "Male" | "Female" | "Other"; // Enum for gender
   age: number;
@@ -28,12 +30,7 @@
   isActive: boolean;
   isAdmin:boolean; // Whether or not
   isExpert: boolean; // Whether or not the user is an expert
-<<<<<<< HEAD
-  isEmailVerified :boolean; // Whether or not
-  isPhoneVerified: boolean; // Whether phone number is verified or not
-=======
 
->>>>>>> b812e15e9eecbaecb8701914f6e1c5622b2212dc
   // defining methods here so that typescript can 
   // Define the methods you plan to add to the schem TypeScript knows about the instance methods you're adding.
   generateAccessToken(): string;
