--- conflicted
+++ resolved
@@ -8,22 +8,15 @@
 import fs from "fs";
 import path from "path";
 import SocketManager from "./socket";
-<<<<<<< HEAD
+
 import {RedisManager} from "./utils/redisClient";
-import { middleware } from "./middlewares/middlewares";
-import cronSchuduler from "./auto/cronJob";
-// importing Routes
-import userRouter from "./routes/userRoutes";
-import { console } from "inspector";
-=======
-import RedisManager from "./utils/redisClient";
 import { Middleware } from "./middlewares/middlewares";
 // importing Routes
 import userRouter from "./routes/userRoutes";
 import feedBackRouter from "./routes/feedbackRoutes"; 
 import { connectDB } from "./db";
 import cronSchuduler from "./auto/cronJob";
->>>>>>> b812e15e
+
 class ServerManager {
   private app = express();
   private server!: HTTPSServer; // Use the HTTPSServer type //! (definite assignment) operator to tell TypeScript that server will be assigned before it is used as it will not be assigned until start method is called
@@ -144,14 +137,7 @@
       },
     });
     const Port = process.env.PORT || 5005;
-<<<<<<< HEAD
-    this.server.listen(Port, () => {
-      SocketManager(this.io);
-      RedisManager.initRedisConnection(); // if we do not invoke this funtion here, and do all things in redis file only that file will have to be executed separately as we have only running our main script which handles all things.
-    //  cronSchuduler("* */2 * * *");
-      console.log(`Server is running on https://localhost:${Port}`);
-    });
-=======
+
     await connectDB()
       .then(() => {
         this.server.listen(Port, () => {
@@ -165,7 +151,6 @@
         console.error("Error connecting to MongoDB:", err);
         process.exit(1); // Exit with failure code
       });
->>>>>>> b812e15e
   }
 
   private stopServer() {
