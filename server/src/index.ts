import cookieParser from "cookie-parser";
import dotenv from "dotenv";
import express, { Request, Response } from "express";
import cors from "cors";
import { rateLimit } from "express-rate-limit";
import { Server as SocketIOServer } from "socket.io";
import { createServer, Server as HTTPSServer } from "https"; // Import Server type
import fs from "fs";
import path from "path";
import SocketManager from "./socket";

import {RedisManager} from "./utils/redisClient";
import { Middleware } from "./middlewares/middlewares";
// importing Routes
import userRouter from "./routes/userRoutes";
import feedBackRouter from "./routes/feedbackRoutes"; 
import authRouter from "./routes/authRoutes"
import { connectDB } from "./db";
import cronSchuduler from "./auto/cronJob";
<<<<<<< HEAD

class ServerManager {
=======
class ServerManager { 
>>>>>>> d0f201d6
  private app = express();
  private server!: HTTPSServer; // Use the HTTPSServer type //! (definite assignment) operator to tell TypeScript that server will be assigned before it is used as it will not be assigned until start method is called
  private io!: SocketIOServer; // Socket.io instance
  constructor() {
    this.loadEnvironmentVariables();
    this.initializeMiddlewares();
    this.initializeRoutes();
    this.initializeErrorHandling();
    this.initializeGracefulShutdown();
  }
  private loadEnvironmentVariables() {
    dotenv.config({
      path: ".env", // Path to your environment variables file
    });
  }
  // Initialize middlewares
  private initializeMiddlewares() {
    this.app.use(
      cors({
        origin: ["https://localhost:5173", "*"], // Allows requests from the frontend and any origin
        credentials: true, // Allows cookies and credentials to be sent with requests
        methods: ["GET", "POST", "PUT", "DELETE", "OPTIONS"], // Allowed HTTP methods
      })
    );

    this.app.use(express.json());
    this.app.use(express.urlencoded({ extended: true, limit: "30kb" }));
    this.app.use(cookieParser());
    this.app.use(
      rateLimit({
        windowMs: 10 * 60 * 1000, // 15 minutes
        max: 100, // limit each IP to 100 requests per windowMs
        message:
          "Too many requests from this IP, please try again later after 15 mins.",
      })
    );
  }
  // initialize routes
  private initializeRoutes() {
    this.app.use("/api/v1/auth", authRouter)
    this.app.use("/api/v1/users", userRouter);
    // this.app.use("/api/v1/admins", adminRouter);
    this.app.use("/api/v1/feedback",feedBackRouter)
    this.app.get("/", (req: Request, res: Response) => {
      res.status(201).send("Hello Now my application is working!");
    });
  }

  private initializeErrorHandling() {
    this.app.use(Middleware.ErrorMiddleware);
    this.app.use("*", (req, res) => {
      res.status(404).json({ message: "Page not found" });
    });
  }

  private initializeGracefulShutdown() {
    process.on("unhandledRejection", (reason, promise) => {
      console.error("Unhandled Rejection at:", promise, "reason:", reason);
    });

    process.on("uncaughtException", (error) => {
      console.error("Uncaught Exception:", error);
      this.shutdownGracefully();
    });

    process.on("SIGTERM", this.shutdownGracefully.bind(this));
    process.on("SIGINT", this.shutdownGracefully.bind(this));
  }
  // Perform cleanup logic before shutdown
  private async shutdownGracefully() {
    try {
      console.log("Performing cleanup before shutdown...");
      // Flush logs
      this.flushLogs();
      // Close database connections (if applicable)
      await this.stopServer();

      console.log("Cleanup completed. Exiting application.");
      process.exit(0); // Exit with success code
    } catch (error) {
      console.error("Error during cleanup:", error);
      process.exit(1);  // Exit with failure code
    }
  }

  // Flush logs (example: flush log buffer to disk)
  private flushLogs() {
    const logMessage = `${new Date().toISOString()} - Application shutdown initiated.\n\n`;
    const logFilePath = path.join(__dirname, "../logs", "shutdown.log");
    fs.mkdirSync(path.dirname(logFilePath), { recursive: true });
    fs.appendFileSync(logFilePath, logMessage);
    console.log("Logs flushed.");
  }
  public async start() {
    // Load SSL key and certificate
    const key = fs.readFileSync(
      path.join(__dirname, "../certs/cert.key"),
      "utf8"
    );
    const cert = fs.readFileSync(
      path.join(__dirname, "../certs/cert.crt"),
      "utf8"
    );
    //  HTTPS server with key and cert
    this.server = createServer(
      {
        key: key,
        cert: cert,
      },
      this.app
    );
    // Socket.io for real-time communication
    this.io = new SocketIOServer(this.server, {
      cors: {
        origin: [`https://localhost:5173`, "*"], // You can restrict this to your frontend URL for security
        methods: ["GET", "POST", "PUT"],
        credentials: true,
      },
    });
    const Port = process.env.PORT || 5005;

    await connectDB()
      .then(() => {
        this.server.listen(Port, () => {
          SocketManager(this.io);
          RedisManager.initRedisConnection(); // if we do not invoke this funtion here, and do all things in redis file only that file will have to be executed separately as we have only running our main script which handles all things.
          //  cronSchuduler("* */2 * * *");
          console.log(`Server is running on https://localhost:${Port}`);
        });
      })
      .catch((err) => {
        console.error("Error connecting to MongoDB:", err);
        process.exit(1); // Exit with failure code
      });
  }

  private stopServer() {
    return new Promise<void>((resolve, reject) => {
      console.log("Stopping server...");
      this.server.close((err) => {
        if (err) {
          console.error("Error stopping server:", err);
          reject(err);
        } else {
          console.log("Server stopped.");
          resolve();
        }
      });
    });
  }
}

const serverManager = new ServerManager();
serverManager.start();<|MERGE_RESOLUTION|>--- conflicted
+++ resolved
@@ -17,12 +17,8 @@
 import authRouter from "./routes/authRoutes"
 import { connectDB } from "./db";
 import cronSchuduler from "./auto/cronJob";
-<<<<<<< HEAD
 
-class ServerManager {
-=======
 class ServerManager { 
->>>>>>> d0f201d6
   private app = express();
   private server!: HTTPSServer; // Use the HTTPSServer type //! (definite assignment) operator to tell TypeScript that server will be assigned before it is used as it will not be assigned until start method is called
   private io!: SocketIOServer; // Socket.io instance
